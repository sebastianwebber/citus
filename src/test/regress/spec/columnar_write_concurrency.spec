--- conflicted
+++ resolved
@@ -95,16 +95,11 @@
 // copy vs insert
 permutation "s1-begin" "s2-begin" "s1-copy" "s2-insert" "s1-select" "s2-select" "s1-commit" "s2-commit" "s1-select"
 
-<<<<<<< HEAD
-# insert vs copy
+// insert vs copy
 permutation "s1-begin" "s2-begin" "s2-insert" "s1-copy" "s1-select" "s2-select" "s1-commit" "s2-commit" "s1-select"
 
 # insert vs insert
 # Start inserting rows in session 1, reserve first_row_number to be 1 for session 1 but commit session 2 before session 1.
 # Then verify that while the stripe written by session 2 has the greater first_row_number, stripe written by session 1 has
 # the greater stripe_num. This is because, we reserve stripe_num and first_row_number at different times.
-permutation "s1-truncate" "s1-begin" "s1-insert-10000-rows" "s2-begin" "s2-insert" "s2-commit" "s1-commit" "s1-verify-metadata"
-=======
-// insert vs copy
-permutation "s1-begin" "s2-begin" "s2-insert" "s1-copy" "s1-select" "s2-select" "s1-commit" "s2-commit" "s1-select"
->>>>>>> 27c7d28f
+permutation "s1-truncate" "s1-begin" "s1-insert-10000-rows" "s2-begin" "s2-insert" "s2-commit" "s1-commit" "s1-verify-metadata"